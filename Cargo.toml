[package]
authors = ["Simon Persson <simon@flaskpost.org>", "Sven Lechner <sven.lechner@rwth-aachen.de>"]
edition = "2018"
name = "spotifyd"
version = "0.2.18"

[dependencies]
alsa = { version = "0.3", optional = true }
chrono = "0.4"
daemonize = "0.4"
dbus = { version = "0.6", optional = true }
dbus-tokio = { version = "0.2", optional = true }
<<<<<<< HEAD
failure = "0.1.5"
fern = { version = "0.5.9", features = ["syslog-4"] }
=======
failure = "0.1.6"
>>>>>>> d8efb317
futures = "0.1"
gethostname = "0.2.0"
hex = "0.4"
keyring = { version = "0.7.1", optional = true }
lazy_static = "1.4.0"
libc = "0.2"
log = "0.4.6"
percent-encoding = "2.1.0"
rspotify = "0.7.0"
serde = { version = "1.0.99", features = ["derive"] }
serde_ini = "0.2.0"
sha-1 = "0.8"
structopt = { git = "https://github.com/TeXitoi/structopt/", rev = "0c888e962d842f2c90c6c290d3a2a40947b37005", features = ["color"] }
syslog = "4"
tokio-core = "0.1"
tokio-io = "0.1"
tokio-signal = "0.1"
xdg = "2.2"
whoami = "0.5.3"

[dependencies.librespot]
default-features = false
features = ["with-tremor"]
git = "https://github.com/librespot-org/librespot.git"

[dev-dependencies]
env_logger = "0.7"

[features]
alsa_backend = ["librespot/alsa-backend", "alsa"]
dbus_keyring = ["keyring"]
dbus_mpris = ["dbus", "dbus-tokio"]
default = ["alsa_backend"]
portaudio_backend = ["librespot/portaudio-backend"]
pulseaudio_backend = ["librespot/pulseaudio-backend"]
rodio_backend = ["librespot/rodio-backend"]<|MERGE_RESOLUTION|>--- conflicted
+++ resolved
@@ -10,12 +10,8 @@
 daemonize = "0.4"
 dbus = { version = "0.6", optional = true }
 dbus-tokio = { version = "0.2", optional = true }
-<<<<<<< HEAD
-failure = "0.1.5"
+failure = "0.1.6"
 fern = { version = "0.5.9", features = ["syslog-4"] }
-=======
-failure = "0.1.6"
->>>>>>> d8efb317
 futures = "0.1"
 gethostname = "0.2.0"
 hex = "0.4"
